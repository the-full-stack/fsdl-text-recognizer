{
    "_meta": {
        "hash": {
            "sha256": "cda55ed6f37f3f3463dd65dc151602518ff8bbd871b87b80058006dfa82d37a4"
        },
        "pipfile-spec": 6,
        "requires": {
            "python_version": "3.6"
        },
        "sources": [
            {
                "name": "pypi",
                "url": "https://pypi.org/simple",
                "verify_ssl": true
            }
        ]
    },
    "default": {
        "absl-py": {
            "hashes": [
                "sha256:8718189e4bd6013bf79910b9d1cb0a76aecad8ce664f78e1144980fabdd2cd23"
            ],
            "version": "==0.7.0"
        },
        "appnope": {
            "hashes": [
                "sha256:5b26757dc6f79a3b7dc9fab95359328d5747fcb2409d331ea66d0272b90ab2a0",
                "sha256:8b995ffe925347a2138d7ac0fe77155e4311a0ea6d6da4f5128fe4b3cbe5ed71"
            ],
            "markers": "sys_platform == 'darwin'",
            "version": "==0.1.0"
        },
        "astor": {
            "hashes": [
                "sha256:95c30d87a6c2cf89aa628b87398466840f0ad8652f88eb173125a6df8533fb8d",
                "sha256:fb503b9e2fdd05609fbf557b916b4a7824171203701660f0c55bbf5a7a68713e"
            ],
            "version": "==0.7.1"
        },
        "backcall": {
            "hashes": [
                "sha256:38ecd85be2c1e78f77fd91700c76e14667dc21e2713b63876c0eb901196e01e4",
                "sha256:bbbf4b1e5cd2bdb08f915895b51081c041bac22394fdfcfdfbe9f14b77c08bf2"
            ],
            "version": "==0.1.0"
        },
        "boltons": {
            "hashes": [
                "sha256:7aa10b0f5b015678458a7d0422961fc0c7e823c05e644094c0e564931ce0b0df",
                "sha256:c32b2d121331a9bc7c220050d4273f3aa359b7569cb4794188e71524603113dc"
            ],
            "index": "pypi",
            "version": "==19.1.0"
        },
        "certifi": {
            "hashes": [
                "sha256:47f9c83ef4c0c621eaef743f133f09fa8a74a9b75f037e8624f83bd1b6626cb7",
                "sha256:993f830721089fef441cdfeb4b2c8c9df86f0c63239f06bd025a76a7daddb033"
            ],
            "version": "==2018.11.29"
        },
        "chardet": {
            "hashes": [
                "sha256:84ab92ed1c4d4f16916e05906b6b75a6c0fb5db821cc65e70cbd64a3e2a5eaae",
                "sha256:fc323ffcaeaed0e0a02bf4d117757b98aed530d9ed4531e3e15460124c106691"
            ],
            "version": "==3.0.4"
        },
        "click": {
            "hashes": [
                "sha256:2335065e6395b9e67ca716de5f7526736bfa6ceead690adf616d925bdc622b13",
                "sha256:5b94b49521f6456670fdb30cd82a4eca9412788a93fa6dd6df72c94d5a8ff2d7"
            ],
            "version": "==7.0"
        },
        "decorator": {
            "hashes": [
                "sha256:33cd704aea07b4c28b3eb2c97d288a06918275dac0ecebdaf1bc8a48d98adb9e",
                "sha256:cabb249f4710888a2fc0e13e9a16c343d932033718ff62e1e9bc93a9d3a9122b"
            ],
            "version": "==4.3.2"
        },
        "editdistance": {
            "hashes": [
                "sha256:0287d9f1c066bc8abbb7e537f61d30ef641414b3e66067b8a35c3ec96874ee96",
                "sha256:046e7bc19b141386efe38598da3aa6b35eca86451ec168cf190200845c62a6b6",
                "sha256:08e08d8ad044a5925b5377997968304497702166aec72ffa42dd24d872c8135c",
                "sha256:0d7026e33d4211dfd0115f2a73ab7385733aad3af8342efadc82648c254bc847",
                "sha256:0f7ffb4d2a1b2a597c0852176c8b1923a37d6c78a89d0500406e8c57725d3d7b",
                "sha256:13412a819e6477d91ea9bfecf943a28b5235f47a27599a382fa18a6016bb3d22",
                "sha256:1b50e245317172697994ef3f104a0842d25706a3617a98b10b587763675d7761",
                "sha256:381361c57ba5a6306408388326b7d0fb5c439a61d12345ccc18a56ff429fce42",
                "sha256:39726c9f0100627397e910f2b7bf1b55e0113468dafd9c711c2c6b18446c5d3b",
                "sha256:4cfe7f72c65ebab2ddd2a0d095d9a0d4812e8b3bd06af59f05e3a0f1f4d97393",
                "sha256:564db41068bf2deec7544a466bf091702d9f07f00dda1ba36f9f285c370d5c63",
                "sha256:5a51276aaa6be65c2ac0fb807af93267b4f2488662fc925d27c4d317ef5d067a",
                "sha256:60f295c7c4d676bd034443ef1c8de156979a7e3d5e93ae35e808cf5acb108dd7",
                "sha256:61dcc9caf8ad7d033d9648c124f871812f6b9a2901643064c2e28ad42276f3c0",
                "sha256:6487ec8f9a977a4d7325e47539904e3926bb0bac3c0d4de041388b4186465351",
                "sha256:6527c1c41dd45e7a8f7ba93d66c832720ad1da88789aee2fb8749af149723c90",
                "sha256:7ed69b435bf733ffb0ffbacbedc95ebb28f874c79653a79d193f09f6c3d093ad",
                "sha256:8d5f21b69f423f70ee2707b35a2710fd1242730dd4f4e22d9a9f33a7404e00e2",
                "sha256:95d9bd96fc252ba092ee5324e8408029ac496b57e967769b82a340e8f3a68daf",
                "sha256:98b9627c08cfcfdd499a8370efdba97d4988ee4333c7b3ab2b76d43f7560c828",
                "sha256:a1c50691afa19ec010cd0dbdbcb56821b750b8eef5c28567d94c0b28afbcca80",
                "sha256:a8f079a91d8c6f5231df6a8419b98ca04383bd2998372be46ae0507ed9d86a32",
                "sha256:b200729cb374b54edb5836e8dde772f1f7ad759ce3b002f693bc46fec41037a1",
                "sha256:b6ba83a27c85179da5b50a3140a80f9545dc50c88a563b93fb50e7df779fffd3",
                "sha256:c4602da57ccbcb7788fb92ea71462477202219832e9a73fc4939c32a27ce8772",
                "sha256:c858370e156bce2025192bcd5a5b7a8d915bf7375ec2fbf6f0fc51e7c5d99b1f",
                "sha256:d18ac86f15c97ab079249aa611c4392d25806fc307598e27c14ed52ae9e29fc6",
                "sha256:d648f8c5f11dca3df89a6a3c0431ed6d04500b1cfcade297269150fa0baf1acc",
                "sha256:e0475b203cdad1e32874e65b4641ebf51d4e1afa0a5bf35ec74e6eee4c519335",
                "sha256:ec45c58bb9a18828bdc0411983b9494aba4d693220a9ef1e231cf78ad5436a20"
            ],
            "index": "pypi",
            "version": "==0.5.2"
        },
        "flask": {
            "hashes": [
                "sha256:2271c0070dbcb5275fad4a82e29f23ab92682dc45f9dfbc22c02ba9b9322ce48",
                "sha256:a080b744b7e345ccfcbc77954861cb05b3c63786e93f2b3875e0913d44b43f05"
            ],
            "index": "pypi",
            "version": "==1.0.2"
        },
        "gast": {
            "hashes": [
                "sha256:fe939df4583692f0512161ec1c880e0a10e71e6a232da045ab8edd3756fbadf0"
            ],
            "version": "==0.2.2"
        },
        "grpcio": {
            "hashes": [
                "sha256:07c7f7b251b26ef94e29d2c19245e34d4d05897325a289b31de3b6a5e16fbd6c",
                "sha256:2ddbca16c2e7b3f2ffc6e34c7cfa6886fb01de9f156ad3f77b72ad652d632097",
                "sha256:30d84f9684b4c81ee37906bb303a84435948c2dd3db55d3ef38f8daf28bc6ea3",
                "sha256:316e6c79fb1585b23ae100ee26f6ffefa91a21e4d39588fa42efadd7f20c7225",
                "sha256:400abff9a772351fff72d5698c8758b837bec3d7f4ed93de70bae744d8f63f53",
                "sha256:4ed90a256f6f8690b5c95b9d4f2e9fe6513628f3674e9068e10637e50c2f93d6",
                "sha256:51fd87ff610ca2f483c668c3fa7f70d479bffb3c14805d2065b51194edea5e26",
                "sha256:5569aba69041530e04eff3d40536027db8851f4e11e6282849b9fc5b1855075d",
                "sha256:566b752e36cdcd5a4d38f292aca4c8e3095f13cfe82606e010d67749cacba341",
                "sha256:5817f970fbfed72a6203ff96349e796d8f6ff3ce85b58af241c4a14190d9f4d1",
                "sha256:5a97bb5a4af16f840f1211dbe66d61592f02110f286d96e67bf6006d7f96aab7",
                "sha256:5d57e41c913152b215eda070955b3544bdf20ed2327e5e5eed3005186220ebd0",
                "sha256:6cec17145978cef3d20093cdc05e88da597ce05076db566a66a35b9c55d416a3",
                "sha256:6ef7ab9b6ba09ce087ddb3b27f12504f50efdbf5d319b8b23173478765452301",
                "sha256:756c0d65e4ebce1c47787dbb48955864f2a768e1df76902f33d3e4062c209f3e",
                "sha256:828d13f0edd27f452af7fc23093c8a2d63d8fbd92595dbd0f698c78b13af9bdb",
                "sha256:8cf02c4e07520be61ad8b59b0043771ef2af666cb73066516eabfee562a28df4",
                "sha256:919dfe84d22ce2e2ae81d82238586d7c2a86714fb0b6cf9b437e336851e3c32d",
                "sha256:b04a061280b06cdc4e68c4147a0f46b98c395cf62f0c6df4fa2a30a083cdc333",
                "sha256:b2dbe7d2f9685bdbb4415f8e475dd96b1b1776193b7286705f90490c3f039037",
                "sha256:b60df7cbc3e77c39d5befe6a1e6e4213f3ca683d743ff7c1622b1d4412245a55",
                "sha256:b740681332b5a042b9e22246a3cdbfc3d644cf73d38e117f20ad9d8deab8f1a5",
                "sha256:ba434873945d5d4542589674cb60c43a1cf76b2b5f0c0f759aa76d499055722f",
                "sha256:bcb44cd53beccc92c730254ad3d50715b67a7432e693961b566d982f759b1787",
                "sha256:be1cbb6cad1d4242e3aaa4143eabcfbf383358f6c8e9951be2c497b65561b075",
                "sha256:c4e38326fcab5c52fd1a8c8e0f908bfe830629a5ffc60793ec5545ef913d62d2",
                "sha256:d03c0524d5953568f74269e0faebb1e880ba9f36ca8c773be397087c35bd8188",
                "sha256:ea897ffa80276565acdd92349ef82a768db0e3327aacd4aec82f79ca10989689",
                "sha256:edc50e8bcd10b165f34c3cf3e1d4f97e9c71b165b85a85b91cf3444000a17692",
                "sha256:f96a2e97df522b50da9cb3795f08199b110ceab4146bf70ea7f6a3a0213786cc",
                "sha256:fadb649a69e3b08e01f090c24f0c8cccc122e92c362c1a1727b695a63be8416b",
                "sha256:fbe4360ff1689a9753cbf1b27dad11e683d39117a32a64372a7c95c6abc81b81"
            ],
            "version": "==1.19.0"
        },
        "h5py": {
            "hashes": [
                "sha256:05750b91640273c69989c657eaac34b091abdd75efc8c4824c82aaf898a2da0a",
                "sha256:082a27208aa3a2286e7272e998e7e225b2a7d4b7821bd840aebf96d50977abbb",
                "sha256:08e2e8297195f9e813e894b6c63f79372582787795bba2014a2db6a2de95f713",
                "sha256:0dd2adeb2e9de5081eb8dcec88874e7fd35dae9a21557be3a55a3c7d491842a4",
                "sha256:0f94de7a10562b991967a66bbe6dda9808e18088676834c0a4dcec3fdd3bcc6f",
                "sha256:106e42e2e01e486a3d32eeb9ba0e3a7f65c12fa8998d63625fa41fb8bdc44cdb",
                "sha256:1606c66015f04719c41a9863c156fc0e6b992150de21c067444bcb82e7d75579",
                "sha256:1854c4beff9961e477e133143c5e5e355dac0b3ebf19c52cf7cc1b1ef757703c",
                "sha256:1e9fb6f1746500ea91a00193ce2361803c70c6b13f10aae9a33ad7b5bd28e800",
                "sha256:2cca17e80ddb151894333377675db90cd0279fa454776e0a4f74308376afd050",
                "sha256:30e365e8408759db3778c361f1e4e0fe8e98a875185ae46c795a85e9bafb9cdf",
                "sha256:3206bac900e16eda81687d787086f4ffd4f3854980d798e191a9868a6510c3ae",
                "sha256:3c23d72058647cee19b30452acc7895621e2de0a0bd5b8a1e34204b9ea9ed43c",
                "sha256:407b5f911a83daa285bbf1ef78a9909ee5957f257d3524b8606be37e8643c5f0",
                "sha256:4162953714a9212d373ac953c10e3329f1e830d3c7473f2a2e4f25dd6241eef0",
                "sha256:5fc7aba72a51b2c80605eba1c50dbf84224dcd206279d30a75c154e5652e1fe4",
                "sha256:713ac19307e11de4d9833af0c4bd6778bde0a3d967cafd2f0f347223711c1e31",
                "sha256:71b946d80ef3c3f12db157d7778b1fe74a517ca85e94809358b15580983c2ce2",
                "sha256:8cc4aed71e20d87e0a6f02094d718a95252f11f8ed143bc112d22167f08d4040",
                "sha256:9d41ca62daf36d6b6515ab8765e4c8c4388ee18e2a665701fef2b41563821002",
                "sha256:a744e13b000f234cd5a5b2a1f95816b819027c57f385da54ad2b7da1adace2f3",
                "sha256:b087ee01396c4b34e9dc41e3a6a0442158206d383c19c7d0396d52067b17c1cb",
                "sha256:b0f03af381d33306ce67d18275b61acb4ca111ced645381387a02c8a5ee1b796",
                "sha256:b9e4b8dfd587365bdd719ae178fa1b6c1231f81280b1375eef8626dfd8761bf3",
                "sha256:c5dd4ec75985b99166c045909e10f0534704d102848b1d9f0992720e908928e7",
                "sha256:d2b82f23cd862a9d05108fe99967e9edfa95c136f532a71cb3d28dc252771f50",
                "sha256:e58a25764472af07b7e1c4b10b0179c8ea726446c7141076286e41891bf3a563",
                "sha256:f3b49107fbfc77333fc2b1ef4d5de2abcd57e7ea3a1482455229494cf2da56ce"
            ],
            "index": "pypi",
            "version": "==2.9.0"
        },
        "idna": {
            "hashes": [
                "sha256:c357b3f628cf53ae2c4c05627ecc484553142ca23264e593d327bcde5e9c3407",
                "sha256:ea8b7f6188e6fa117537c3df7da9fc686d485087abf6ac197f9c46432f7e4a3c"
            ],
            "version": "==2.8"
        },
        "ipdb": {
            "hashes": [
                "sha256:7081c65ed7bfe7737f83fa4213ca8afd9617b42ff6b3f1daf9a3419839a2a00a"
            ],
            "index": "pypi",
            "version": "==0.11"
        },
        "ipython": {
            "hashes": [
                "sha256:06de667a9e406924f97781bda22d5d76bfb39762b678762d86a466e63f65dc39",
                "sha256:5d3e020a6b5f29df037555e5c45ab1088d6a7cf3bd84f47e0ba501eeb0c3ec82"
            ],
            "markers": "python_version >= '3.3'",
            "version": "==7.3.0"
        },
        "ipython-genutils": {
            "hashes": [
                "sha256:72dd37233799e619666c9f639a9da83c34013a73e8bbc79a7a6348d93c61fab8",
                "sha256:eb2e116e75ecef9d4d228fdc66af54269afa26ab4463042e33785b887c628ba8"
            ],
            "version": "==0.2.0"
        },
        "itsdangerous": {
            "hashes": [
                "sha256:321b033d07f2a4136d3ec762eac9f16a10ccd60f53c0c91af90217ace7ba1f19",
                "sha256:b12271b2047cb23eeb98c8b5622e2e5c5e9abd9784a153e9d8ef9cb4dd09d749"
            ],
            "version": "==1.1.0"
        },
        "jedi": {
            "hashes": [
                "sha256:2bb0603e3506f708e792c7f4ad8fc2a7a9d9c2d292a358fbbd58da531695595b",
                "sha256:2c6bcd9545c7d6440951b12b44d373479bf18123a401a52025cf98563fbd826c"
            ],
            "version": "==0.13.3"
        },
        "jinja2": {
            "hashes": [
                "sha256:74c935a1b8bb9a3947c50a54766a969d4846290e1e788ea44c1392163723c3bd",
                "sha256:f84be1bb0040caca4cea721fcbbbbd61f9be9464ca236387158b0feea01914a4"
            ],
            "version": "==2.10"
        },
        "keras-applications": {
            "hashes": [
                "sha256:60607b2b98868983e5153bf1cc6aa468ba73adc93bc977a90edaa4bc595e69fa",
                "sha256:94b8acc84fb8b1e3d752e20ed4cafa8377c9ecf6e6c1aa09942d959dc02e439a"
            ],
            "version": "==1.0.7"
        },
        "keras-preprocessing": {
            "hashes": [
                "sha256:0170b799a7562f80ad7931d22d56de22cf4bdd502e11c48f31a46380137a70a8",
                "sha256:5e3700117981c2db762e512ed6586638124fac5842170701628088a11aeb51ac"
            ],
            "version": "==1.0.9"
        },
        "markdown": {
            "hashes": [
                "sha256:c00429bd503a47ec88d5e30a751e147dcb4c6889663cd3e2ba0afe858e009baa",
                "sha256:d02e0f9b04c500cde6637c11ad7c72671f359b87b9fe924b2383649d8841db7c"
            ],
            "version": "==3.0.1"
        },
        "markupsafe": {
            "hashes": [
                "sha256:00bc623926325b26bb9605ae9eae8a215691f33cae5df11ca5424f06f2d1f473",
                "sha256:09027a7803a62ca78792ad89403b1b7a73a01c8cb65909cd876f7fcebd79b161",
                "sha256:09c4b7f37d6c648cb13f9230d847adf22f8171b1ccc4d5682398e77f40309235",
                "sha256:1027c282dad077d0bae18be6794e6b6b8c91d58ed8a8d89a89d59693b9131db5",
                "sha256:24982cc2533820871eba85ba648cd53d8623687ff11cbb805be4ff7b4c971aff",
                "sha256:29872e92839765e546828bb7754a68c418d927cd064fd4708fab9fe9c8bb116b",
                "sha256:43a55c2930bbc139570ac2452adf3d70cdbb3cfe5912c71cdce1c2c6bbd9c5d1",
                "sha256:46c99d2de99945ec5cb54f23c8cd5689f6d7177305ebff350a58ce5f8de1669e",
                "sha256:500d4957e52ddc3351cabf489e79c91c17f6e0899158447047588650b5e69183",
                "sha256:535f6fc4d397c1563d08b88e485c3496cf5784e927af890fb3c3aac7f933ec66",
                "sha256:62fe6c95e3ec8a7fad637b7f3d372c15ec1caa01ab47926cfdf7a75b40e0eac1",
                "sha256:6dd73240d2af64df90aa7c4e7481e23825ea70af4b4922f8ede5b9e35f78a3b1",
                "sha256:717ba8fe3ae9cc0006d7c451f0bb265ee07739daf76355d06366154ee68d221e",
                "sha256:79855e1c5b8da654cf486b830bd42c06e8780cea587384cf6545b7d9ac013a0b",
                "sha256:7c1699dfe0cf8ff607dbdcc1e9b9af1755371f92a68f706051cc8c37d447c905",
                "sha256:88e5fcfb52ee7b911e8bb6d6aa2fd21fbecc674eadd44118a9cc3863f938e735",
                "sha256:8defac2f2ccd6805ebf65f5eeb132adcf2ab57aa11fdf4c0dd5169a004710e7d",
                "sha256:98c7086708b163d425c67c7a91bad6e466bb99d797aa64f965e9d25c12111a5e",
                "sha256:9add70b36c5666a2ed02b43b335fe19002ee5235efd4b8a89bfcf9005bebac0d",
                "sha256:9bf40443012702a1d2070043cb6291650a0841ece432556f784f004937f0f32c",
                "sha256:ade5e387d2ad0d7ebf59146cc00c8044acbd863725f887353a10df825fc8ae21",
                "sha256:b00c1de48212e4cc9603895652c5c410df699856a2853135b3967591e4beebc2",
                "sha256:b1282f8c00509d99fef04d8ba936b156d419be841854fe901d8ae224c59f0be5",
                "sha256:b2051432115498d3562c084a49bba65d97cf251f5a331c64a12ee7e04dacc51b",
                "sha256:ba59edeaa2fc6114428f1637ffff42da1e311e29382d81b339c1817d37ec93c6",
                "sha256:c8716a48d94b06bb3b2524c2b77e055fb313aeb4ea620c8dd03a105574ba704f",
                "sha256:cd5df75523866410809ca100dc9681e301e3c27567cf498077e8551b6d20e42f",
                "sha256:e249096428b3ae81b08327a63a485ad0878de3fb939049038579ac0ef61e17e7"
            ],
            "version": "==1.1.1"
        },
        "numpy": {
            "hashes": [
                "sha256:1980f8d84548d74921685f68096911585fee393975f53797614b34d4f409b6da",
                "sha256:22752cd809272671b273bb86df0f505f505a12368a3a5fc0aa811c7ece4dfd5c",
                "sha256:23cc40313036cffd5d1873ef3ce2e949bdee0646c5d6f375bf7ee4f368db2511",
                "sha256:2b0b118ff547fecabc247a2668f48f48b3b1f7d63676ebc5be7352a5fd9e85a5",
                "sha256:3a0bd1edf64f6a911427b608a894111f9fcdb25284f724016f34a84c9a3a6ea9",
                "sha256:3f25f6c7b0d000017e5ac55977a3999b0b1a74491eacb3c1aa716f0e01f6dcd1",
                "sha256:4061c79ac2230594a7419151028e808239450e676c39e58302ad296232e3c2e8",
                "sha256:560ceaa24f971ab37dede7ba030fc5d8fa173305d94365f814d9523ffd5d5916",
                "sha256:62be044cd58da2a947b7e7b2252a10b42920df9520fc3d39f5c4c70d5460b8ba",
                "sha256:6c692e3879dde0b67a9dc78f9bfb6f61c666b4562fd8619632d7043fb5b691b0",
                "sha256:6f65e37b5a331df950ef6ff03bd4136b3c0bbcf44d4b8e99135d68a537711b5a",
                "sha256:7a78cc4ddb253a55971115f8320a7ce28fd23a065fc33166d601f51760eecfa9",
                "sha256:80a41edf64a3626e729a62df7dd278474fc1726836552b67a8c6396fd7e86760",
                "sha256:893f4d75255f25a7b8516feb5766c6b63c54780323b9bd4bc51cdd7efc943c73",
                "sha256:972ea92f9c1b54cc1c1a3d8508e326c0114aaf0f34996772a30f3f52b73b942f",
                "sha256:9f1d4865436f794accdabadc57a8395bd3faa755449b4f65b88b7df65ae05f89",
                "sha256:9f4cd7832b35e736b739be03b55875706c8c3e5fe334a06210f1a61e5c2c8ca5",
                "sha256:adab43bf657488300d3aeeb8030d7f024fcc86e3a9b8848741ea2ea903e56610",
                "sha256:bd2834d496ba9b1bdda3a6cf3de4dc0d4a0e7be306335940402ec95132ad063d",
                "sha256:d20c0360940f30003a23c0adae2fe50a0a04f3e48dc05c298493b51fd6280197",
                "sha256:d3b3ed87061d2314ff3659bb73896e622252da52558f2380f12c421fbdee3d89",
                "sha256:dc235bf29a406dfda5790d01b998a1c01d7d37f449128c0b1b7d1c89a84fae8b",
                "sha256:fb3c83554f39f48f3fa3123b9c24aecf681b1c289f9334f8215c1d3c8e2f6e5b"
            ],
            "index": "pypi",
            "version": "==1.16.2"
        },
        "opencv-python-headless": {
            "hashes": [
                "sha256:04e20b557cad75c52c78f488f1cbf52b3296c3bc7b6a61eceb69cddf63ed0b72",
                "sha256:0feb2e3b91d4358c3bb306789efd4bb4b01ff80b2e0c17f2d12e69b9108df75a",
                "sha256:19926880ee4ed6fc61b07a688d92c1c8d48df762657ec2a3e95d165d5aa7d845",
                "sha256:214e1941a1a4f68fc8d910b95d6420b4b55d6adc539b61eb9d0b76f7df940c6d",
                "sha256:2ef1ac252482de04fc0a207facbf94a3fb165396483d99c069d2be4874441686",
                "sha256:3486a57fa538f3a02e23f8b902b2bb0986e3dc278f3ad6c4a94ee272b53e3720",
                "sha256:4c8668aa61b8b36eb5239a60572a0933a0f2bc9a007e08966d6a8c5a3d0f3722",
                "sha256:58186c5d06688a06988fb877b6a89fa2b39d5dcf5aa611cff73dc0b6e5116823",
                "sha256:5a57bc143c26707c40d56b101e9a9cef2dd5e8bbf3d14be852248060b52b4d35",
                "sha256:671c1fe518add5466fd9abf009eadd75195750d03ae81923ffcc65f1d7e103a3",
                "sha256:6948054f238cd44873a36ea3a86948a01242e27868d70205f831db2d24b6cbff",
                "sha256:75bc00287d68e09e909d8cbe3be80be437bc454f229fdbc9e031dbb3f3f3c071",
                "sha256:82820ed17a6d66844e66af2cb5090c4f304c03a12ddce53cad79cdd135d8da04",
                "sha256:939de840c2b2da5100fd27993a449e7da729bd2efbd7aae8c1af8766605beb40",
                "sha256:a1f629c61b71de20ff2613e81a33395f41a12677a71bcaf3891b1cef12454bbc",
                "sha256:a2d9d25f58897514197cf376799f5a7cd0612a15d0461da3fd4718cf06810720",
                "sha256:ac1eeb05c1dcca4494edfaa9206533899e2b1841155a3ff5432bcddbf7590846",
                "sha256:c2f315cdad04fb05d1fc2b94edffbeb39cdab3683a27f1ef551529420a016ba6",
                "sha256:c89249f54321a61f9b6adc963a7a1eeea0ea8152e09f5ff598ca9ec4c43b1d6a",
                "sha256:d11211b30619819b2e224cf4eefc4d15e046819a78b68d6b864f546db65f5faa",
                "sha256:d49c725fa1012d655ffc84c55bc4b02c7f78ac21411f7588ff079c4a9c2a5604",
                "sha256:d5aec5c54c41f6b99a6a8bfc3e9872c56096f6cd8717ab8a3084b1034a58f8d4",
                "sha256:d6f7278242770441674d0b7cc61672829a72c40a0521d3a7a74348ff86348570",
                "sha256:d7610a7de886994ad29060bb15f731a531a7d8faf16e5ab169cc0e7c7732394a",
                "sha256:ddab5aa7295e89a0d7a5f5ea7fcb831b88749cf41fac5bfbeb878078a9bd2df1",
                "sha256:eda2c9431c66826a627a4e9b80bb40ddd03805306da93c8e703a3a6aebbf90f7",
                "sha256:f8fb14d7d46e7adb0c4f88c7f8cb5e1ce7ef40088fcd13e24c6d2b18f77d1f75"
            ],
            "index": "pypi",
            "version": "==4.0.0.21"
        },
        "parso": {
            "hashes": [
                "sha256:4580328ae3f548b358f4901e38c0578229186835f0fa0846e47369796dd5bcc9",
                "sha256:68406ebd7eafe17f8e40e15a84b56848eccbf27d7c1feb89e93d8fca395706db"
            ],
            "version": "==0.3.4"
        },
        "pexpect": {
            "hashes": [
                "sha256:2a8e88259839571d1251d278476f3eec5db26deb73a70be5ed5dc5435e418aba",
                "sha256:3fbd41d4caf27fa4a377bfd16fef87271099463e6fa73e92a52f92dfee5d425b"
            ],
            "markers": "sys_platform != 'win32'",
            "version": "==4.6.0"
        },
        "pickleshare": {
            "hashes": [
                "sha256:87683d47965c1da65cdacaf31c8441d12b8044cdec9aca500cd78fc2c683afca",
                "sha256:9649af414d74d4df115d5d718f82acb59c9d418196b7b4290ed47a12ce62df56"
            ],
            "version": "==0.7.5"
        },
        "prompt-toolkit": {
            "hashes": [
                "sha256:11adf3389a996a6d45cc277580d0d53e8a5afd281d0c9ec71b28e6f121463780",
                "sha256:2519ad1d8038fd5fc8e770362237ad0364d16a7650fb5724af6997ed5515e3c1",
                "sha256:977c6583ae813a37dc1c2e1b715892461fcbdaa57f6fc62f33a528c4886c8f55"
            ],
            "version": "==2.0.9"
        },
        "protobuf": {
            "hashes": [
                "sha256:03666634d038e35d90155756914bc3a6316e8bcc0d300f3ee539e586889436b9",
                "sha256:049d5900e442d4cc0fd2afd146786b429151e2b29adebed28e6376026ab0ee0b",
                "sha256:0eb9e62a48cc818b1719b5035042310c7e4f57b01f5283b32998c68c2f1c6a7c",
                "sha256:255d10c2c9059964f6ebb5c900a830fc8a089731dda94a5cc873f673193d208b",
                "sha256:358cc59e4e02a15d3725f204f2eb5777fc10595e2d9a9c4c8d82292f49af6d41",
                "sha256:41f1b737d5f97f1e2af23d16fac6c0b8572f9c7ea73054f1258ca57f4f97cb80",
                "sha256:6a5129576a2cf925cd100e06ead5f9ae4c86db70a854fb91cedb8d680112734a",
                "sha256:80722b0d56dcb7ca8f75f99d8dadd7c7efd0d2265714d68f871ed437c32d82b3",
                "sha256:88a960e949ec356f7016d84f8262dcff2b842fca5355b4c1be759f5c103b19b3",
                "sha256:97872686223f47d95e914881cb0ca46e1bc622562600043da9edddcb54f2fe1e",
                "sha256:a1df9d22433ab44b7c7e0bd33817134832ae8a8f3d93d9b9719fc032c5b20e96",
                "sha256:ad385fbb9754023d17be14dd5aa67efff07f43c5df7f93118aef3c20e635ea19",
                "sha256:b2d5ee7ba5c03b735c02e6ae75fd4ff8c831133e7ca078f2963408dc7beac428",
                "sha256:c8c07cd8635d45b28ec53ee695e5ac8b0f9d9a4ae488a8d8ee168fe8fc75ba43",
                "sha256:d44ebc9838b183e8237e7507885d52e8d08c48fdc953fd4a7ee3e56cb9d20977",
                "sha256:dff97b0ee9256f0afdfc9eaa430736cdcdc18899d9a666658f161afd137cf93d",
                "sha256:e47d248d614c68e4b029442de212bdd4f6ae02ae36821de319ae90314ea2578c",
                "sha256:e650b521b429fed3d525428b1401a40051097a5a92c30076c91f36b31717e087"
            ],
            "version": "==3.7.0"
<<<<<<< HEAD
        },
        "ptyprocess": {
            "hashes": [
                "sha256:923f299cc5ad920c68f2bc0bc98b75b9f838b93b599941a6b63ddbc2476394c0",
                "sha256:d7cc528d76e76342423ca640335bd3633420dc1366f258cb31d05e865ef5ca1f"
            ],
            "version": "==0.6.0"
        },
        "pygments": {
            "hashes": [
                "sha256:5ffada19f6203563680669ee7f53b64dabbeb100eb51b61996085e99c03b284a",
                "sha256:e8218dd399a61674745138520d0d4cf2621d7e032439341bc3f647bff125818d"
            ],
            "version": "==2.3.1"
=======
>>>>>>> ad53c674
        },
        "requests": {
            "hashes": [
                "sha256:502a824f31acdacb3a35b6690b5fbf0bc41d63a24a45c4004352b0242707598e",
                "sha256:7bf2a778576d825600030a110f3c0e3e8edc51dfaafe1c146e39a2027784957b"
            ],
            "index": "pypi",
            "version": "==2.21.0"
        },
        "six": {
            "hashes": [
                "sha256:3350809f0555b11f552448330d0b52d5f24c91a322ea4a15ef22629740f3761c",
                "sha256:d16a0141ec1a18405cd4ce8b4613101da75da0e9a7aec5bdd4fa804d0e0eba73"
            ],
            "version": "==1.12.0"
        },
        "tensorboard": {
            "hashes": [
                "sha256:6f194519f41762bfdf5eb410ccf33226d1c252caf5ad8893288648bfbcf4d135",
                "sha256:81170f66bf8f95c2e9f6b3fefe0ddc5472655a9e3793e73b5b5d4ec0ba395e76"
            ],
            "version": "==1.12.2"
        },
        "tensorflow": {
            "hashes": [
                "sha256:16fb8a59e724afd37a276d33b7e2ed070e5c84899a8d4cfc3fe1bb446a859da7",
                "sha256:1ae50e44c0b29df5fb5b460118be5a257b4eb3e561008f64d2c4c715651259b7",
                "sha256:1b7d09cc26ef727d628dcb74841b89374a38ed81af25bd589a21659ef67443da",
                "sha256:2681b55d3e434e20fe98e3a3b1bde3588af62d7864b62feee4141a71e29ef594",
                "sha256:42fc8398ce9f9895b488f516ea0143cf6cf2a3a5fc804da4a190b063304bc173",
                "sha256:531619ad1c17b4084d09f442a9171318af813e81aae748e5de8274d561461749",
                "sha256:5cee35f8a6a12e83560f30246811643efdc551c364bc981d27f21fbd0926403d",
                "sha256:6ad6ed495f1a3d445c43d90cb2ce251ff5532fd6436e25f52977ee59ffa583df",
                "sha256:cd8c1a899e3befe1ccb774ea1aae077a4b1286f855c956210b23766f4ac85c30",
                "sha256:d3f3d7cd9bd4cdc7ebf25fd6c2dfc103dcf4b2834ae9276cc4cf897eb1515f6d",
                "sha256:e4f479e6aca595acc98347364288cbdfd3c025ca85389380174ea75a43c327b7",
                "sha256:f587dc03b5f0d1e50cca39b7159c9f21ffdec96273dbf5f7619d48c622cb21f2"
            ],
            "index": "pypi",
            "version": "==1.12.0"
        },
        "termcolor": {
            "hashes": [
                "sha256:1d6d69ce66211143803fbc56652b41d73b4a400a2891d7bf7a1cdf4c02de613b"
            ],
            "version": "==1.1.0"
        },
        "toml": {
            "hashes": [
                "sha256:229f81c57791a41d65e399fc06bf0848bab550a9dfd5ed66df18ce5f05e73d5c",
                "sha256:235682dd292d5899d361a811df37e04a8828a5b1da3115886b73cf81ebc9100e"
            ],
            "index": "pypi",
            "version": "==0.10.0"
        },
        "traitlets": {
            "hashes": [
                "sha256:9c4bd2d267b7153df9152698efb1050a5d84982d3384a37b2c1f7723ba3e7835",
                "sha256:c6cb5e6f57c5a9bdaa40fa71ce7b4af30298fbab9ece9815b5d995ab6217c7d9"
            ],
            "version": "==4.3.2"
        },
        "urllib3": {
            "hashes": [
                "sha256:61bf29cada3fc2fbefad4fdf059ea4bd1b4a86d2b6d15e1c7c0b582b9752fe39",
                "sha256:de9529817c93f27c8ccbfead6985011db27bd0ddfcdb2d86f3f663385c6a9c22"
            ],
            "version": "==1.24.1"
        },
        "wcwidth": {
            "hashes": [
                "sha256:3df37372226d6e63e1b1e1eda15c594bca98a22d33a23832a90998faa96bc65e",
                "sha256:f4ebe71925af7b40a864553f761ed559b43544f8f71746c2d756c7fe788ade7c"
            ],
            "version": "==0.1.7"
        },
        "werkzeug": {
            "hashes": [
                "sha256:c3fd7a7d41976d9f44db327260e263132466836cef6f91512889ed60ad26557c",
                "sha256:d5da73735293558eb1651ee2fddc4d0dedcfa06538b8813a2e20011583c9e49b"
            ],
            "version": "==0.14.1"
        },
        "wheel": {
            "hashes": [
                "sha256:66a8fd76f28977bb664b098372daef2b27f60dc4d1688cfab7b37a09448f0e9d",
                "sha256:8eb4a788b3aec8abf5ff68d4165441bc57420c9f64ca5f471f58c3969fe08668"
            ],
            "markers": "python_version >= '3'",
            "version": "==0.33.1"
        }
    },
    "develop": {
        "argh": {
            "hashes": [
                "sha256:a9b3aaa1904eeb78e32394cd46c6f37ac0fb4af6dc488daa58971bdc7d7fcaf3",
                "sha256:e9535b8c84dc9571a48999094fda7f33e63c3f1b74f3e5f3ac0105a58405bb65"
            ],
            "version": "==0.26.2"
        },
        "astroid": {
            "hashes": [
                "sha256:1d5d0e6e408701ae657342645465d08be6fb66cf0ede16a31cc6435bd2e61718",
                "sha256:8fc40235cd184bff5d7b8e1284a647005cbd36bbc87d0c39f6f6389ae26e17ad"
            ],
            "version": "==2.2.0"
        },
        "atomicwrites": {
            "hashes": [
                "sha256:03472c30eb2c5d1ba9227e4c2ca66ab8287fbfbbda3888aa93dc2e28fc6811b4",
                "sha256:75a9445bac02d8d058d5e1fe689654ba5a6556a1dfd8ce6ec55a0ed79866cfa6"
            ],
            "version": "==1.3.0"
        },
        "attrs": {
            "hashes": [
                "sha256:10cbf6e27dbce8c30807caf056c8eb50917e0eaafe86347671b57254006c3e69",
                "sha256:ca4be454458f9dec299268d472aaa5a11f67a4ff70093396e1ceae9c76cf4bbb"
            ],
            "version": "==18.2.0"
        },
        "backcall": {
            "hashes": [
                "sha256:38ecd85be2c1e78f77fd91700c76e14667dc21e2713b63876c0eb901196e01e4",
                "sha256:bbbf4b1e5cd2bdb08f915895b51081c041bac22394fdfcfdfbe9f14b77c08bf2"
            ],
            "version": "==0.1.0"
        },
        "bandit": {
            "hashes": [
                "sha256:6102b5d6afd9d966df5054e0bdfc2e73a24d0fea400ec25f2e54c134412158d7",
                "sha256:9413facfe9de1e1bd291d525c784e1beb1a55c9916b51dae12979af63a69ba4c"
            ],
            "index": "pypi",
            "version": "==1.5.1"
        },
        "bleach": {
            "hashes": [
                "sha256:213336e49e102af26d9cde77dd2d0397afabc5a6bf2fed985dc35b5d1e285a16",
                "sha256:3fdf7f77adcf649c9911387df51254b813185e32b2c6619f690b593a617e19fa"
            ],
            "version": "==3.1.0"
        },
        "blessings": {
            "hashes": [
                "sha256:98e5854d805f50a5b58ac2333411b0482516a8210f23f43308baeb58d77c157d",
                "sha256:b1fdd7e7a675295630f9ae71527a8ebc10bfefa236b3d6aa4932ee4462c17ba3",
                "sha256:caad5211e7ba5afe04367cdd4cfc68fa886e2e08f6f35e76b7387d2109ccea6e"
            ],
            "version": "==1.7"
        },
        "certifi": {
            "hashes": [
                "sha256:47f9c83ef4c0c621eaef743f133f09fa8a74a9b75f037e8624f83bd1b6626cb7",
                "sha256:993f830721089fef441cdfeb4b2c8c9df86f0c63239f06bd025a76a7daddb033"
            ],
            "version": "==2018.11.29"
        },
        "chardet": {
            "hashes": [
                "sha256:84ab92ed1c4d4f16916e05906b6b75a6c0fb5db821cc65e70cbd64a3e2a5eaae",
                "sha256:fc323ffcaeaed0e0a02bf4d117757b98aed530d9ed4531e3e15460124c106691"
            ],
            "version": "==3.0.4"
        },
        "click": {
            "hashes": [
                "sha256:2335065e6395b9e67ca716de5f7526736bfa6ceead690adf616d925bdc622b13",
                "sha256:5b94b49521f6456670fdb30cd82a4eca9412788a93fa6dd6df72c94d5a8ff2d7"
            ],
            "version": "==7.0"
        },
        "cycler": {
            "hashes": [
                "sha256:1d8a5ae1ff6c5cf9b93e8811e581232ad8920aeec647c37316ceac982b08cb2d",
                "sha256:cd7b2d1018258d7247a71425e9f26463dfb444d411c39569972f4ce586b0c9d8"
            ],
            "version": "==0.10.0"
        },
        "decorator": {
            "hashes": [
                "sha256:33cd704aea07b4c28b3eb2c97d288a06918275dac0ecebdaf1bc8a48d98adb9e",
                "sha256:cabb249f4710888a2fc0e13e9a16c343d932033718ff62e1e9bc93a9d3a9122b"
            ],
            "version": "==4.3.2"
        },
        "defusedxml": {
            "hashes": [
                "sha256:24d7f2f94f7f3cb6061acb215685e5125fbcdc40a857eff9de22518820b0a4f4",
                "sha256:702a91ade2968a82beb0db1e0766a6a273f33d4616a6ce8cde475d8e09853b20"
            ],
            "version": "==0.5.0"
        },
        "docker-pycreds": {
            "hashes": [
                "sha256:6ce3270bcaf404cc4c3e27e4b6c70d3521deae82fb508767870fdbf772d584d4",
                "sha256:7266112468627868005106ec19cd0d722702d2b7d5912a28e19b826c3d37af49"
            ],
            "version": "==0.4.0"
        },
        "entrypoints": {
            "hashes": [
                "sha256:589f874b313739ad35be6e0cd7efde2a4e9b6fea91edcc34e58ecbb8dbe56d19",
                "sha256:c70dd71abe5a8c85e55e12c19bd91ccfeec11a6e99044204511f9ed547d48451"
            ],
            "version": "==0.3"
        },
        "gevent": {
            "hashes": [
                "sha256:0774babec518a24d9a7231d4e689931f31b332c4517a771e532002614e270a64",
                "sha256:0e1e5b73a445fe82d40907322e1e0eec6a6745ca3cea19291c6f9f50117bb7ea",
                "sha256:0ff2b70e8e338cf13bedf146b8c29d475e2a544b5d1fe14045aee827c073842c",
                "sha256:107f4232db2172f7e8429ed7779c10f2ed16616d75ffbe77e0e0c3fcdeb51a51",
                "sha256:14b4d06d19d39a440e72253f77067d27209c67e7611e352f79fe69e0f618f76e",
                "sha256:1b7d3a285978b27b469c0ff5fb5a72bcd69f4306dbbf22d7997d83209a8ba917",
                "sha256:1eb7fa3b9bd9174dfe9c3b59b7a09b768ecd496debfc4976a9530a3e15c990d1",
                "sha256:2711e69788ddb34c059a30186e05c55a6b611cb9e34ac343e69cf3264d42fe1c",
                "sha256:28a0c5417b464562ab9842dd1fb0cc1524e60494641d973206ec24d6ec5f6909",
                "sha256:3249011d13d0c63bea72d91cec23a9cf18c25f91d1f115121e5c9113d753fa12",
                "sha256:44089ed06a962a3a70e96353c981d628b2d4a2f2a75ea5d90f916a62d22af2e8",
                "sha256:4bfa291e3c931ff3c99a349d8857605dca029de61d74c6bb82bd46373959c942",
                "sha256:50024a1ee2cf04645535c5ebaeaa0a60c5ef32e262da981f4be0546b26791950",
                "sha256:53b72385857e04e7faca13c613c07cab411480822ac658d97fd8a4ddbaf715c8",
                "sha256:74b7528f901f39c39cdbb50cdf08f1a2351725d9aebaef212a29abfbb06895ee",
                "sha256:7d0809e2991c9784eceeadef01c27ee6a33ca09ebba6154317a257353e3af922",
                "sha256:896b2b80931d6b13b5d9feba3d4eebc67d5e6ec54f0cf3339d08487d55d93b0e",
                "sha256:8d9ec51cc06580f8c21b41fd3f2b3465197ba5b23c00eb7d422b7ae0380510b0",
                "sha256:9f7a1e96fec45f70ad364e46de32ccacab4d80de238bd3c2edd036867ccd48ad",
                "sha256:ab4dc33ef0e26dc627559786a4fba0c2227f125db85d970abbf85b77506b3f51",
                "sha256:d1e6d1f156e999edab069d79d890859806b555ce4e4da5b6418616322f0a3df1",
                "sha256:d752bcf1b98174780e2317ada12013d612f05116456133a6acf3e17d43b71f05",
                "sha256:e5bcc4270671936349249d26140c267397b7b4b1381f5ec8b13c53c5b53ab6e1"
            ],
            "version": "==1.4.0"
        },
        "gitdb2": {
            "hashes": [
                "sha256:83361131a1836661a155172932a13c08bda2db3674e4caa32368aa6eb02f38c2",
                "sha256:e3a0141c5f2a3f635c7209d56c496ebe1ad35da82fe4d3ec4aaa36278d70648a"
            ],
            "version": "==2.0.5"
        },
        "gitpython": {
            "hashes": [
                "sha256:563221e5a44369c6b79172f455584c9ebbb122a13368cc82cb4b5addff788f82",
                "sha256:8237dc5bfd6f1366abeee5624111b9d6879393d84745a507de0fda86043b65a8"
            ],
            "version": "==2.1.11"
        },
        "gpustat": {
            "hashes": [
                "sha256:2f43421dbcd9ebd8caf179aeb5f78ac123786033fb9a4310ce0f8e18b25eb03e"
            ],
            "index": "pypi",
            "version": "==0.5.0"
        },
        "gql": {
            "hashes": [
                "sha256:d20cf1eb1c6d54558174a3dcc3cf1ca0e07678cb1123804c2e165838238350f4"
            ],
            "version": "==0.1.0"
        },
        "gradescope-utils": {
            "hashes": [
                "sha256:238bb7a1996504eba832ececd1e84bdac02ca06c473bc0af615a5dc776e9e023",
                "sha256:a8b03fd7c2a3843fba8da8b12aba24fc5c0f513d28bec8fb7cae1ee2dbebe916"
            ],
            "index": "pypi",
            "version": "==0.3.0"
        },
        "graphql-core": {
            "hashes": [
                "sha256:889e869be5574d02af77baf1f30b5db9ca2959f1c9f5be7b2863ead5a3ec6181",
                "sha256:9462e22e32c7f03b667373ec0a84d95fba10e8ce2ead08f29fbddc63b671b0c1"
            ],
            "version": "==2.1"
        },
        "greenlet": {
            "hashes": [
                "sha256:000546ad01e6389e98626c1367be58efa613fa82a1be98b0c6fc24b563acc6d0",
                "sha256:0d48200bc50cbf498716712129eef819b1729339e34c3ae71656964dac907c28",
                "sha256:23d12eacffa9d0f290c0fe0c4e81ba6d5f3a5b7ac3c30a5eaf0126bf4deda5c8",
                "sha256:37c9ba82bd82eb6a23c2e5acc03055c0e45697253b2393c9a50cef76a3985304",
                "sha256:51503524dd6f152ab4ad1fbd168fc6c30b5795e8c70be4410a64940b3abb55c0",
                "sha256:8041e2de00e745c0e05a502d6e6db310db7faa7c979b3a5877123548a4c0b214",
                "sha256:81fcd96a275209ef117e9ec91f75c731fa18dcfd9ffaa1c0adbdaa3616a86043",
                "sha256:853da4f9563d982e4121fed8c92eea1a4594a2299037b3034c3c898cb8e933d6",
                "sha256:8b4572c334593d449113f9dc8d19b93b7b271bdbe90ba7509eb178923327b625",
                "sha256:9416443e219356e3c31f1f918a91badf2e37acf297e2fa13d24d1cc2380f8fbc",
                "sha256:9854f612e1b59ec66804931df5add3b2d5ef0067748ea29dc60f0efdcda9a638",
                "sha256:99a26afdb82ea83a265137a398f570402aa1f2b5dfb4ac3300c026931817b163",
                "sha256:a19bf883b3384957e4a4a13e6bd1ae3d85ae87f4beb5957e35b0be287f12f4e4",
                "sha256:a9f145660588187ff835c55a7d2ddf6abfc570c2651c276d3d4be8a2766db490",
                "sha256:ac57fcdcfb0b73bb3203b58a14501abb7e5ff9ea5e2edfa06bb03035f0cff248",
                "sha256:bcb530089ff24f6458a81ac3fa699e8c00194208a724b644ecc68422e1111939",
                "sha256:beeabe25c3b704f7d56b573f7d2ff88fc99f0138e43480cecdfcaa3b87fe4f87",
                "sha256:d634a7ea1fc3380ff96f9e44d8d22f38418c1c381d5fac680b272d7d90883720",
                "sha256:d97b0661e1aead761f0ded3b769044bb00ed5d33e1ec865e891a8b128bf7c656"
            ],
            "markers": "platform_python_implementation == 'CPython'",
            "version": "==0.4.15"
        },
        "grequests": {
            "hashes": [
                "sha256:0f41c4eee83bab39f5543af49665c08681637a0562a5704a3f7b2e4a996531c9"
            ],
            "index": "pypi",
            "version": "==0.3.0"
        },
        "idna": {
            "hashes": [
                "sha256:c357b3f628cf53ae2c4c05627ecc484553142ca23264e593d327bcde5e9c3407",
                "sha256:ea8b7f6188e6fa117537c3df7da9fc686d485087abf6ac197f9c46432f7e4a3c"
            ],
            "version": "==2.8"
        },
        "ipykernel": {
            "hashes": [
                "sha256:0aeb7ec277ac42cc2b59ae3d08b10909b2ec161dc6908096210527162b53675d",
                "sha256:0fc0bf97920d454102168ec2008620066878848fcfca06c22b669696212e292f"
            ],
            "version": "==5.1.0"
        },
        "ipython": {
            "hashes": [
                "sha256:06de667a9e406924f97781bda22d5d76bfb39762b678762d86a466e63f65dc39",
                "sha256:5d3e020a6b5f29df037555e5c45ab1088d6a7cf3bd84f47e0ba501eeb0c3ec82"
            ],
            "markers": "python_version >= '3.3'",
            "version": "==7.3.0"
        },
        "ipython-genutils": {
            "hashes": [
                "sha256:72dd37233799e619666c9f639a9da83c34013a73e8bbc79a7a6348d93c61fab8",
                "sha256:eb2e116e75ecef9d4d228fdc66af54269afa26ab4463042e33785b887c628ba8"
            ],
            "version": "==0.2.0"
        },
        "isort": {
            "hashes": [
                "sha256:ee5fddfd792e6e1d664ee28f3fbe00dfc26d8d3c6f059ee78f4da4c19718007c",
                "sha256:f19b23b22fb5a919a081bc31aabcc0991614c244d9215267e11abf2ca7b684ce"
            ],
            "version": "==4.3.9"
        },
        "itermplot": {
            "hashes": [
                "sha256:0f4099872a78b3a13d899c7a1d0e04ea9693af06b6f23f5a8c279dc646833141"
            ],
            "index": "pypi",
            "version": "==0.331"
        },
        "jedi": {
            "hashes": [
                "sha256:2bb0603e3506f708e792c7f4ad8fc2a7a9d9c2d292a358fbbd58da531695595b",
                "sha256:2c6bcd9545c7d6440951b12b44d373479bf18123a401a52025cf98563fbd826c"
            ],
            "version": "==0.13.3"
        },
        "jinja2": {
            "hashes": [
                "sha256:74c935a1b8bb9a3947c50a54766a969d4846290e1e788ea44c1392163723c3bd",
                "sha256:f84be1bb0040caca4cea721fcbbbbd61f9be9464ca236387158b0feea01914a4"
            ],
            "version": "==2.10"
        },
        "jsonschema": {
            "hashes": [
                "sha256:acc8a90c31d11060516cfd0b414b9f8bcf4bc691b21f0f786ea57dd5255c79db",
                "sha256:dd3f8ecb1b52d94d45eedb67cb86cac57b94ded562c5d98f63719e55ce58557b"
            ],
            "version": "==3.0.0"
        },
        "jupyter-client": {
            "hashes": [
                "sha256:b5f9cb06105c1d2d30719db5ffb3ea67da60919fb68deaefa583deccd8813551",
                "sha256:c44411eb1463ed77548bc2d5ec0d744c9b81c4a542d9637c7a52824e2121b987"
            ],
            "version": "==5.2.4"
        },
        "jupyter-core": {
            "hashes": [
                "sha256:927d713ffa616ea11972534411544589976b2493fc7e09ad946e010aa7eb9970",
                "sha256:ba70754aa680300306c699790128f6fbd8c306ee5927976cbe48adacf240c0b7"
            ],
            "version": "==4.4.0"
        },
        "jupyterlab": {
            "hashes": [
                "sha256:c48f092526f6d5f12b039118bd92401ab605f49d17050ac71c0d809e86b15036",
                "sha256:deba0b2803640fcad72c61366bff11d5945173015961586d5e3b2f629ffeb455"
            ],
            "index": "pypi",
            "version": "==0.35.4"
        },
        "jupyterlab-server": {
            "hashes": [
                "sha256:65eaf85b27a37380329fbdd8ebd095a0bd65fe9261d73ef6a1abee1dbaeaac1f",
                "sha256:72d916a73957a880cdb885def6d8664a6d1b2760ef5dca5ad665aa1e8d1bb783"
            ],
            "version": "==0.2.0"
        },
        "kiwisolver": {
            "hashes": [
                "sha256:0ee4ed8b3ae8f5f712b0aa9ebd2858b5b232f1b9a96b0943dceb34df2a223bc3",
                "sha256:0f7f532f3c94e99545a29f4c3f05637f4d2713e7fd91b4dd8abfc18340b86cd5",
                "sha256:1a078f5dd7e99317098f0e0d490257fd0349d79363e8c923d5bb76428f318421",
                "sha256:1aa0b55a0eb1bd3fa82e704f44fb8f16e26702af1a073cc5030eea399e617b56",
                "sha256:2874060b91e131ceeff00574b7c2140749c9355817a4ed498e82a4ffa308ecbc",
                "sha256:379d97783ba8d2934d52221c833407f20ca287b36d949b4bba6c75274bcf6363",
                "sha256:3b791ddf2aefc56382aadc26ea5b352e86a2921e4e85c31c1f770f527eb06ce4",
                "sha256:4329008a167fac233e398e8a600d1b91539dc33c5a3eadee84c0d4b04d4494fa",
                "sha256:45813e0873bbb679334a161b28cb9606d9665e70561fd6caa8863e279b5e464b",
                "sha256:53a5b27e6b5717bdc0125338a822605084054c80f382051fb945d2c0e6899a20",
                "sha256:574f24b9805cb1c72d02b9f7749aa0cc0b81aa82571be5201aa1453190390ae5",
                "sha256:66f82819ff47fa67a11540da96966fb9245504b7f496034f534b81cacf333861",
                "sha256:79e5fe3ccd5144ae80777e12973027bd2f4f5e3ae8eb286cabe787bed9780138",
                "sha256:83410258eb886f3456714eea4d4304db3a1fc8624623fc3f38a487ab36c0f653",
                "sha256:8b6a7b596ce1d2a6d93c3562f1178ebd3b7bb445b3b0dd33b09f9255e312a965",
                "sha256:9576cb63897fbfa69df60f994082c3f4b8e6adb49cccb60efb2a80a208e6f996",
                "sha256:95a25d9f3449046ecbe9065be8f8380c03c56081bc5d41fe0fb964aaa30b2195",
                "sha256:a424f048bebc4476620e77f3e4d1f282920cef9bc376ba16d0b8fe97eec87cde",
                "sha256:aaec1cfd94f4f3e9a25e144d5b0ed1eb8a9596ec36d7318a504d813412563a85",
                "sha256:acb673eecbae089ea3be3dcf75bfe45fc8d4dcdc951e27d8691887963cf421c7",
                "sha256:b15bc8d2c2848a4a7c04f76c9b3dc3561e95d4dabc6b4f24bfabe5fd81a0b14f",
                "sha256:b1c240d565e977d80c0083404c01e4d59c5772c977fae2c483f100567f50847b",
                "sha256:c595693de998461bcd49b8d20568c8870b3209b8ea323b2a7b0ea86d85864694",
                "sha256:ce3be5d520b4d2c3e5eeb4cd2ef62b9b9ab8ac6b6fedbaa0e39cdb6f50644278",
                "sha256:e0f910f84b35c36a3513b96d816e6442ae138862257ae18a0019d2fc67b041dc",
                "sha256:ea36e19ac0a483eea239320aef0bd40702404ff8c7e42179a2d9d36c5afcb55c",
                "sha256:efabbcd4f406b532206b8801058c8bab9e79645b9880329253ae3322b7b02cd5",
                "sha256:f923406e6b32c86309261b8195e24e18b6a8801df0cfc7814ac44017bfcb3939"
            ],
            "version": "==1.0.1"
        },
        "lazy-object-proxy": {
            "hashes": [
                "sha256:0ce34342b419bd8f018e6666bfef729aec3edf62345a53b537a4dcc115746a33",
                "sha256:1b668120716eb7ee21d8a38815e5eb3bb8211117d9a90b0f8e21722c0758cc39",
                "sha256:209615b0fe4624d79e50220ce3310ca1a9445fd8e6d3572a896e7f9146bbf019",
                "sha256:27bf62cb2b1a2068d443ff7097ee33393f8483b570b475db8ebf7e1cba64f088",
                "sha256:27ea6fd1c02dcc78172a82fc37fcc0992a94e4cecf53cb6d73f11749825bd98b",
                "sha256:2c1b21b44ac9beb0fc848d3993924147ba45c4ebc24be19825e57aabbe74a99e",
                "sha256:2df72ab12046a3496a92476020a1a0abf78b2a7db9ff4dc2036b8dd980203ae6",
                "sha256:320ffd3de9699d3892048baee45ebfbbf9388a7d65d832d7e580243ade426d2b",
                "sha256:50e3b9a464d5d08cc5227413db0d1c4707b6172e4d4d915c1c70e4de0bbff1f5",
                "sha256:5276db7ff62bb7b52f77f1f51ed58850e315154249aceb42e7f4c611f0f847ff",
                "sha256:61a6cf00dcb1a7f0c773ed4acc509cb636af2d6337a08f362413c76b2b47a8dd",
                "sha256:6ae6c4cb59f199d8827c5a07546b2ab7e85d262acaccaacd49b62f53f7c456f7",
                "sha256:7661d401d60d8bf15bb5da39e4dd72f5d764c5aff5a86ef52a042506e3e970ff",
                "sha256:7bd527f36a605c914efca5d3d014170b2cb184723e423d26b1fb2fd9108e264d",
                "sha256:7cb54db3535c8686ea12e9535eb087d32421184eacc6939ef15ef50f83a5e7e2",
                "sha256:7f3a2d740291f7f2c111d86a1c4851b70fb000a6c8883a59660d95ad57b9df35",
                "sha256:81304b7d8e9c824d058087dcb89144842c8e0dea6d281c031f59f0acf66963d4",
                "sha256:933947e8b4fbe617a51528b09851685138b49d511af0b6c0da2539115d6d4514",
                "sha256:94223d7f060301b3a8c09c9b3bc3294b56b2188e7d8179c762a1cda72c979252",
                "sha256:ab3ca49afcb47058393b0122428358d2fbe0408cf99f1b58b295cfeb4ed39109",
                "sha256:bd6292f565ca46dee4e737ebcc20742e3b5be2b01556dafe169f6c65d088875f",
                "sha256:cb924aa3e4a3fb644d0c463cad5bc2572649a6a3f68a7f8e4fbe44aaa6d77e4c",
                "sha256:d0fc7a286feac9077ec52a927fc9fe8fe2fabab95426722be4c953c9a8bede92",
                "sha256:ddc34786490a6e4ec0a855d401034cbd1242ef186c20d79d2166d6a4bd449577",
                "sha256:e34b155e36fa9da7e1b7c738ed7767fc9491a62ec6af70fe9da4a057759edc2d",
                "sha256:e5b9e8f6bda48460b7b143c3821b21b452cb3a835e6bbd5dd33aa0c8d3f5137d",
                "sha256:e81ebf6c5ee9684be8f2c87563880f93eedd56dd2b6146d8a725b50b7e5adb0f",
                "sha256:eb91be369f945f10d3a49f5f9be8b3d0b93a4c2be8f8a5b83b0571b8123e0a7a",
                "sha256:f460d1ceb0e4a5dcb2a652db0904224f367c9b3c1470d5a7683c0480e582468b"
            ],
            "version": "==1.3.1"
        },
        "markupsafe": {
            "hashes": [
                "sha256:00bc623926325b26bb9605ae9eae8a215691f33cae5df11ca5424f06f2d1f473",
                "sha256:09027a7803a62ca78792ad89403b1b7a73a01c8cb65909cd876f7fcebd79b161",
                "sha256:09c4b7f37d6c648cb13f9230d847adf22f8171b1ccc4d5682398e77f40309235",
                "sha256:1027c282dad077d0bae18be6794e6b6b8c91d58ed8a8d89a89d59693b9131db5",
                "sha256:24982cc2533820871eba85ba648cd53d8623687ff11cbb805be4ff7b4c971aff",
                "sha256:29872e92839765e546828bb7754a68c418d927cd064fd4708fab9fe9c8bb116b",
                "sha256:43a55c2930bbc139570ac2452adf3d70cdbb3cfe5912c71cdce1c2c6bbd9c5d1",
                "sha256:46c99d2de99945ec5cb54f23c8cd5689f6d7177305ebff350a58ce5f8de1669e",
                "sha256:500d4957e52ddc3351cabf489e79c91c17f6e0899158447047588650b5e69183",
                "sha256:535f6fc4d397c1563d08b88e485c3496cf5784e927af890fb3c3aac7f933ec66",
                "sha256:62fe6c95e3ec8a7fad637b7f3d372c15ec1caa01ab47926cfdf7a75b40e0eac1",
                "sha256:6dd73240d2af64df90aa7c4e7481e23825ea70af4b4922f8ede5b9e35f78a3b1",
                "sha256:717ba8fe3ae9cc0006d7c451f0bb265ee07739daf76355d06366154ee68d221e",
                "sha256:79855e1c5b8da654cf486b830bd42c06e8780cea587384cf6545b7d9ac013a0b",
                "sha256:7c1699dfe0cf8ff607dbdcc1e9b9af1755371f92a68f706051cc8c37d447c905",
                "sha256:88e5fcfb52ee7b911e8bb6d6aa2fd21fbecc674eadd44118a9cc3863f938e735",
                "sha256:8defac2f2ccd6805ebf65f5eeb132adcf2ab57aa11fdf4c0dd5169a004710e7d",
                "sha256:98c7086708b163d425c67c7a91bad6e466bb99d797aa64f965e9d25c12111a5e",
                "sha256:9add70b36c5666a2ed02b43b335fe19002ee5235efd4b8a89bfcf9005bebac0d",
                "sha256:9bf40443012702a1d2070043cb6291650a0841ece432556f784f004937f0f32c",
                "sha256:ade5e387d2ad0d7ebf59146cc00c8044acbd863725f887353a10df825fc8ae21",
                "sha256:b00c1de48212e4cc9603895652c5c410df699856a2853135b3967591e4beebc2",
                "sha256:b1282f8c00509d99fef04d8ba936b156d419be841854fe901d8ae224c59f0be5",
                "sha256:b2051432115498d3562c084a49bba65d97cf251f5a331c64a12ee7e04dacc51b",
                "sha256:ba59edeaa2fc6114428f1637ffff42da1e311e29382d81b339c1817d37ec93c6",
                "sha256:c8716a48d94b06bb3b2524c2b77e055fb313aeb4ea620c8dd03a105574ba704f",
                "sha256:cd5df75523866410809ca100dc9681e301e3c27567cf498077e8551b6d20e42f",
                "sha256:e249096428b3ae81b08327a63a485ad0878de3fb939049038579ac0ef61e17e7"
            ],
            "version": "==1.1.1"
        },
        "matplotlib": {
            "hashes": [
                "sha256:16aa61846efddf91df623bbb4598e63be1068a6b6a2e6361cc802b41c7a286eb",
                "sha256:1975b71a33ac986bb39b6d5cfbc15c7b1f218f1134efb4eb3881839d6ae69984",
                "sha256:2b222744bd54781e6cc0b717fa35a54e5f176ba2ced337f27c5b435b334ef854",
                "sha256:317643c0e88fad55414347216362b2e229c130edd5655fea5f8159a803098468",
                "sha256:4269ce3d1b897d46fc3cc2273a0cc2a730345bb47e4456af662e6fca85c89dd7",
                "sha256:65214fd668975077cdf8d408ccf2b2d6bdf73b4e6895a79f8e99ce4f0b43fcdb",
                "sha256:74bc213ab8a92d86a0b304d9359d1e1d14168d4c6121b83862c9d8a88b89a738",
                "sha256:88949be0db54755995dfb0210d0099a8712a3c696c860441971354c3debfc4af",
                "sha256:8e1223d868be89423ec95ada5f37aa408ee64fe76ccb8e4d5f533699ba4c0e4a",
                "sha256:9fa00f2d7a552a95fa6016e498fdeb6d74df537853dda79a9055c53dfc8b6e1a",
                "sha256:c27fd46cab905097ba4bc28d5ba5289930f313fb1970c9d41092c9975b80e9b4",
                "sha256:c94b792af431f6adb6859eb218137acd9a35f4f7442cea57e4a59c54751c36af",
                "sha256:f4c12a01eb2dc16693887a874ba948b18c92f425c4d329639ece6d3bb8e631bb"
            ],
            "index": "pypi",
            "version": "==3.0.2"
        },
        "mccabe": {
            "hashes": [
                "sha256:ab8a6258860da4b6677da4bd2fe5dc2c659cff31b3ee4f7f5d64e79735b80d42",
                "sha256:dd8d182285a0fe56bace7f45b5e7d1a6ebcbf524e8f3bd87eb0f125271b8831f"
            ],
            "version": "==0.6.1"
        },
        "mistune": {
            "hashes": [
                "sha256:59a3429db53c50b5c6bcc8a07f8848cb00d7dc8bdb431a4ab41920d201d4756e",
                "sha256:88a1051873018da288eee8538d476dffe1262495144b33ecb586c4ab266bb8d4"
            ],
            "version": "==0.8.4"
        },
        "more-itertools": {
            "hashes": [
                "sha256:0125e8f60e9e031347105eb1682cef932f5e97d7b9a1a28d9bf00c22a5daef40",
                "sha256:590044e3942351a1bdb1de960b739ff4ce277960f2425ad4509446dbace8d9d1"
            ],
            "markers": "python_version > '2.7'",
            "version": "==6.0.0"
        },
        "mypy": {
            "hashes": [
                "sha256:986a7f97808a865405c5fd98fae5ebfa963c31520a56c783df159e9a81e41b3e",
                "sha256:cc5df73cc11d35655a8c364f45d07b13c8db82c000def4bd7721be13356533b4"
            ],
            "index": "pypi",
            "version": "==0.660"
        },
        "mypy-extensions": {
            "hashes": [
                "sha256:37e0e956f41369209a3d5f34580150bcacfabaa57b33a15c0b25f4b5725e0812",
                "sha256:b16cabe759f55e3409a7d231ebd2841378fb0c27a5d1994719e340e4f429ac3e"
            ],
            "version": "==0.4.1"
        },
        "nbconvert": {
            "hashes": [
                "sha256:302554a2e219bc0fc84f3edd3e79953f3767b46ab67626fdec16e38ba3f7efe4",
                "sha256:5de8fb2284422272a1d45abc77c07b888127550a6d602ce619592a2b08a474ff"
            ],
            "version": "==5.4.1"
        },
        "nbformat": {
            "hashes": [
                "sha256:b9a0dbdbd45bb034f4f8893cafd6f652ea08c8c1674ba83f2dc55d3955743b0b",
                "sha256:f7494ef0df60766b7cabe0a3651556345a963b74dbc16bc7c18479041170d402"
            ],
            "version": "==4.4.0"
        },
        "nltk": {
            "hashes": [
                "sha256:286f6797204ffdb52525a1d21ec0a221ec68b8e3fa4f2d25f412ac8e63c70e8d"
            ],
            "index": "pypi",
            "version": "==3.4"
        },
        "notebook": {
            "hashes": [
                "sha256:3ab2db8bc10e6edbd264c3c4b800bee276c99818386ee0c146d98d7e6bcf0a67",
                "sha256:d908673a4010787625c8952e91a22adf737db031f2aa0793ad92f6558918a74a"
            ],
            "version": "==5.7.4"
        },
        "numpy": {
            "hashes": [
                "sha256:1980f8d84548d74921685f68096911585fee393975f53797614b34d4f409b6da",
                "sha256:22752cd809272671b273bb86df0f505f505a12368a3a5fc0aa811c7ece4dfd5c",
                "sha256:23cc40313036cffd5d1873ef3ce2e949bdee0646c5d6f375bf7ee4f368db2511",
                "sha256:2b0b118ff547fecabc247a2668f48f48b3b1f7d63676ebc5be7352a5fd9e85a5",
                "sha256:3a0bd1edf64f6a911427b608a894111f9fcdb25284f724016f34a84c9a3a6ea9",
                "sha256:3f25f6c7b0d000017e5ac55977a3999b0b1a74491eacb3c1aa716f0e01f6dcd1",
                "sha256:4061c79ac2230594a7419151028e808239450e676c39e58302ad296232e3c2e8",
                "sha256:560ceaa24f971ab37dede7ba030fc5d8fa173305d94365f814d9523ffd5d5916",
                "sha256:62be044cd58da2a947b7e7b2252a10b42920df9520fc3d39f5c4c70d5460b8ba",
                "sha256:6c692e3879dde0b67a9dc78f9bfb6f61c666b4562fd8619632d7043fb5b691b0",
                "sha256:6f65e37b5a331df950ef6ff03bd4136b3c0bbcf44d4b8e99135d68a537711b5a",
                "sha256:7a78cc4ddb253a55971115f8320a7ce28fd23a065fc33166d601f51760eecfa9",
                "sha256:80a41edf64a3626e729a62df7dd278474fc1726836552b67a8c6396fd7e86760",
                "sha256:893f4d75255f25a7b8516feb5766c6b63c54780323b9bd4bc51cdd7efc943c73",
                "sha256:972ea92f9c1b54cc1c1a3d8508e326c0114aaf0f34996772a30f3f52b73b942f",
                "sha256:9f1d4865436f794accdabadc57a8395bd3faa755449b4f65b88b7df65ae05f89",
                "sha256:9f4cd7832b35e736b739be03b55875706c8c3e5fe334a06210f1a61e5c2c8ca5",
                "sha256:adab43bf657488300d3aeeb8030d7f024fcc86e3a9b8848741ea2ea903e56610",
                "sha256:bd2834d496ba9b1bdda3a6cf3de4dc0d4a0e7be306335940402ec95132ad063d",
                "sha256:d20c0360940f30003a23c0adae2fe50a0a04f3e48dc05c298493b51fd6280197",
                "sha256:d3b3ed87061d2314ff3659bb73896e622252da52558f2380f12c421fbdee3d89",
                "sha256:dc235bf29a406dfda5790d01b998a1c01d7d37f449128c0b1b7d1c89a84fae8b",
                "sha256:fb3c83554f39f48f3fa3123b9c24aecf681b1c289f9334f8215c1d3c8e2f6e5b"
            ],
            "index": "pypi",
            "version": "==1.16.2"
        },
        "nvidia-ml-py3": {
            "hashes": [
                "sha256:390f02919ee9d73fe63a98c73101061a6b37fa694a793abf56673320f1f51277"
            ],
            "version": "==7.352.0"
        },
        "pandocfilters": {
            "hashes": [
                "sha256:b3dd70e169bb5449e6bc6ff96aea89c5eea8c5f6ab5e207fc2f521a2cf4a0da9"
            ],
            "version": "==1.4.2"
        },
        "parso": {
            "hashes": [
                "sha256:4580328ae3f548b358f4901e38c0578229186835f0fa0846e47369796dd5bcc9",
                "sha256:68406ebd7eafe17f8e40e15a84b56848eccbf27d7c1feb89e93d8fca395706db"
            ],
            "version": "==0.3.4"
        },
        "pathtools": {
            "hashes": [
                "sha256:7c35c5421a39bb82e58018febd90e3b6e5db34c5443aaaf742b3f33d4655f1c0"
            ],
            "version": "==0.1.2"
        },
        "pbr": {
            "hashes": [
                "sha256:8257baf496c8522437e8a6cfe0f15e00aedc6c0e0e7c9d55eeeeab31e0853843",
                "sha256:8c361cc353d988e4f5b998555c88098b9d5964c2e11acf7b0d21925a66bb5824"
            ],
            "version": "==5.1.3"
        },
        "pexpect": {
            "hashes": [
                "sha256:2a8e88259839571d1251d278476f3eec5db26deb73a70be5ed5dc5435e418aba",
                "sha256:3fbd41d4caf27fa4a377bfd16fef87271099463e6fa73e92a52f92dfee5d425b"
            ],
            "markers": "sys_platform != 'win32'",
            "version": "==4.6.0"
        },
        "pickleshare": {
            "hashes": [
                "sha256:87683d47965c1da65cdacaf31c8441d12b8044cdec9aca500cd78fc2c683afca",
                "sha256:9649af414d74d4df115d5d718f82acb59c9d418196b7b4290ed47a12ce62df56"
            ],
            "version": "==0.7.5"
        },
        "pluggy": {
            "hashes": [
                "sha256:19ecf9ce9db2fce065a7a0586e07cfb4ac8614fe96edf628a264b1c70116cf8f",
                "sha256:84d306a647cc805219916e62aab89caa97a33a1dd8c342e87a37f91073cd4746"
            ],
            "version": "==0.9.0"
        },
        "prometheus-client": {
            "hashes": [
                "sha256:1b38b958750f66f208bcd9ab92a633c0c994d8859c831f7abc1f46724fcee490"
            ],
            "version": "==0.6.0"
        },
        "promise": {
            "hashes": [
                "sha256:2ebbfc10b7abf6354403ed785fe4f04b9dfd421eb1a474ac8d187022228332af",
                "sha256:348f5f6c3edd4fd47c9cd65aed03ac1b31136d375aa63871a57d3e444c85655c"
            ],
            "version": "==2.2.1"
        },
        "prompt-toolkit": {
            "hashes": [
                "sha256:11adf3389a996a6d45cc277580d0d53e8a5afd281d0c9ec71b28e6f121463780",
                "sha256:2519ad1d8038fd5fc8e770362237ad0364d16a7650fb5724af6997ed5515e3c1",
                "sha256:977c6583ae813a37dc1c2e1b715892461fcbdaa57f6fc62f33a528c4886c8f55"
            ],
            "version": "==2.0.9"
        },
        "psutil": {
            "hashes": [
                "sha256:5ce6b5eb0267233459f4d3980c205828482f450999b8f5b684d9629fea98782a",
                "sha256:72cebfaa422b7978a1d3632b65ff734a34c6b34f4578b68a5c204d633756b810",
                "sha256:77c231b4dff8c1c329a4cd1c22b96c8976c597017ff5b09993cd148d6a94500c",
                "sha256:8846ab0be0cdccd6cc92ecd1246a16e2f2e49f53bd73e522c3a75ac291e1b51d",
                "sha256:a013b4250ccbddc9d22feca0f986a1afc71717ad026c0f2109bbffd007351191",
                "sha256:ad43b83119eeea6d5751023298cd331637e542cbd332196464799e25a5519f8f",
                "sha256:c177777c787d247d02dae6c855330f9ed3e1abf8ca1744c26dd5ff968949999a",
                "sha256:ec1ef313530a9457e48d25e3fdb1723dfa636008bf1b970027462d46f2555d59",
                "sha256:ef3e5e02b3c5d1df366abe7b4820400d5c427579668ad4465ff189d28ded5ebd"
            ],
            "version": "==5.5.1"
        },
        "ptyprocess": {
            "hashes": [
                "sha256:923f299cc5ad920c68f2bc0bc98b75b9f838b93b599941a6b63ddbc2476394c0",
                "sha256:d7cc528d76e76342423ca640335bd3633420dc1366f258cb31d05e865ef5ca1f"
            ],
            "version": "==0.6.0"
        },
        "py": {
            "hashes": [
                "sha256:64f65755aee5b381cea27766a3a147c3f15b9b6b9ac88676de66ba2ae36793fa",
                "sha256:dc639b046a6e2cff5bbe40194ad65936d6ba360b52b3c3fe1d08a82dd50b5e53"
            ],
            "version": "==1.8.0"
        },
        "pycodestyle": {
            "hashes": [
                "sha256:95a2219d12372f05704562a14ec30bc76b05a5b297b21a5dfe3f6fac3491ae56",
                "sha256:e40a936c9a450ad81df37f549d676d127b1b66000a6c500caa2b085bc0ca976c"
            ],
            "index": "pypi",
            "version": "==2.5.0"
        },
        "pygments": {
            "hashes": [
                "sha256:5ffada19f6203563680669ee7f53b64dabbeb100eb51b61996085e99c03b284a",
                "sha256:e8218dd399a61674745138520d0d4cf2621d7e032439341bc3f647bff125818d"
            ],
            "version": "==2.3.1"
        },
        "pylint": {
            "hashes": [
                "sha256:2bf4bd58d6d5d87174fbc9d1d134a9aeee852d4dc29cbd422a7015772770bc63",
                "sha256:ee80c7af4f127b2a480d83010c9f0e97beb8eaa652b78c2837d3ed30b12e1182"
            ],
            "index": "pypi",
            "version": "==2.3.0"
        },
        "pyparsing": {
            "hashes": [
                "sha256:66c9268862641abcac4a96ba74506e594c884e3f57690a696d21ad8210ed667a",
                "sha256:f6c5ef0d7480ad048c054c37632c67fca55299990fff127850181659eea33fc3"
            ],
            "version": "==2.3.1"
        },
        "pyrsistent": {
            "hashes": [
                "sha256:3ca82748918eb65e2d89f222b702277099aca77e34843c5eb9d52451173970e2"
            ],
            "version": "==0.14.11"
        },
        "pytest": {
            "hashes": [
                "sha256:067a1d4bf827ffdd56ad21bd46674703fce77c5957f6c1eef731f6146bfcef1c",
                "sha256:9687049d53695ad45cf5fdc7bbd51f0c49f1ea3ecfc4b7f3fde7501b541f17f4"
            ],
            "index": "pypi",
            "version": "==4.3.0"
        },
        "python-dateutil": {
            "hashes": [
                "sha256:7e6584c74aeed623791615e26efd690f29817a27c73085b78e4bad02493df2fb",
                "sha256:c89805f6f4d64db21ed966fda138f8a5ed7a4fdbc1a8ee329ce1b74e3c74da9e"
            ],
            "version": "==2.8.0"
        },
        "pyyaml": {
            "hashes": [
                "sha256:3d7da3009c0f3e783b2c873687652d83b1bbfd5c88e9813fb7e5b03c0dd3108b",
                "sha256:3ef3092145e9b70e3ddd2c7ad59bdd0252a94dfe3949721633e41344de00a6bf",
                "sha256:40c71b8e076d0550b2e6380bada1f1cd1017b882f7e16f09a65be98e017f211a",
                "sha256:558dd60b890ba8fd982e05941927a3911dc409a63dcb8b634feaa0cda69330d3",
                "sha256:a7c28b45d9f99102fa092bb213aa12e0aaf9a6a1f5e395d36166639c1f96c3a1",
                "sha256:aa7dd4a6a427aed7df6fb7f08a580d68d9b118d90310374716ae90b710280af1",
                "sha256:bc558586e6045763782014934bfaf39d48b8ae85a2713117d16c39864085c613",
                "sha256:d46d7982b62e0729ad0175a9bc7e10a566fc07b224d2c79fafb5e032727eaa04",
                "sha256:d5eef459e30b09f5a098b9cea68bebfeb268697f78d647bd255a085371ac7f3f",
                "sha256:e01d3203230e1786cd91ccfdc8f8454c8069c91bee3962ad93b87a4b2860f537",
                "sha256:e170a9e6fcfd19021dd29845af83bb79236068bf5fd4df3327c1be18182b2531"
            ],
            "index": "pypi",
            "version": "==3.13"
        },
        "pyzmq": {
            "hashes": [
                "sha256:07a03450418694fb07e76a0191b6bc9f411afc8e364ca2062edcf28bb0e51c63",
                "sha256:15f0bf7cd80020f165635595e197603aedb37fddf4164ad5ae226afc43242f7b",
                "sha256:1756dc72e192c670490e38c788c3a35f901adc74ee436e5131d5a3e85fdd7dc6",
                "sha256:1d1eb490da54679d724b08ef3ee04530849023670c4ba7e400ed2cdf906720c4",
                "sha256:228402625796821f08706f58cc42a3c51c9897d723550babaefe4feec2b6dacc",
                "sha256:264ac9dcee6a7af2bce4b61f2d19e5926118a5caa629b50f107ef6318670a364",
                "sha256:2b5a43da65f5dec857184d5c2ce13b80071019e96358f146bdecff7238765bc9",
                "sha256:3928534fa00a2aabfcfdb439c08ba37fbe99ab0cf57776c8db8d2b73a51693ba",
                "sha256:3d2a295b1086d450981f73d3561ac204a0cc9c8ded386a4a34327d918f3b1d0a",
                "sha256:411def5b4cbe6111856040a55c8048df113882e90c57ce88de4a48f0189441ac",
                "sha256:4b77e96a7ffc1c5e08eaf274db554f227b31717d086adca1bb42b12ef35a7194",
                "sha256:4c87fa3e449e1f4ab9170cdfe8213dc0ba34a11b160e6adecafa892e451a29b6",
                "sha256:4fd8621a309db6ec23ef1369f43cdf7a9b0dc217d8ff9ca4095a6e932b379bda",
                "sha256:54fe55a1694ffe608c8e4c5183e83cab7a91f3e5c84bd6f188868d6676c12aba",
                "sha256:60acabd86808a16a895a247fd2bf7a127284a33562d79687bb5df163cff068b2",
                "sha256:618887be4ad754228c0cbba7631f6574608b4430fe93974e6322324f1304fdac",
                "sha256:69130efb6efa936de601cb135a8a4eec1caccd4ea2b784237145ff4075c2d3ae",
                "sha256:6e7f78eeac82140bde7e60e975c6e6b1b678a4dd377782ab63319c1c78bf3aa1",
                "sha256:6ee760cdb84e43574da6b3f2f1fc1251e8acf87253900d28a06451c5f5de39e9",
                "sha256:75c87f1dc1e65cea4b709f2ebc78fa18d4b475e41463502aec9cd26208b88e0f",
                "sha256:97cb1b7cd2c46e87b0a26651eccd2bbb8c758035efd1635ebb81ac36aa76a88c",
                "sha256:abfa774dbadacc849121ed92eae05189d226daab583388b499472e1bbb17ef69",
                "sha256:ae3d2627d74195ddc95675f2f814aca998381b73dc4341b9e10e3e191e1bdb0b",
                "sha256:b30c339eb58355f51f4f54dd61d785f1ff58c86bca1c3a5916977631d121867b",
                "sha256:cbabdced5b137cd56aa22633f13ac5690029a0ad43ab6c05f53206e489178362"
            ],
            "version": "==18.0.0"
        },
        "redis": {
            "hashes": [
                "sha256:724932360d48e5407e8f82e405ab3650a36ed02c7e460d1e6fddf0f038422b54",
                "sha256:9b19425a38fd074eb5795ff2b0d9a55b46a44f91f5347995f27e3ad257a7d775"
            ],
            "version": "==3.2.0"
        },
        "redlock-py": {
            "hashes": [
                "sha256:0b8722c4843ddeabc2fc1dd37c05859e0da29fbce3bd1f6ecc73c98396f139ac"
            ],
            "index": "pypi",
            "version": "==1.0.8"
        },
        "requests": {
            "hashes": [
                "sha256:502a824f31acdacb3a35b6690b5fbf0bc41d63a24a45c4004352b0242707598e",
                "sha256:7bf2a778576d825600030a110f3c0e3e8edc51dfaafe1c146e39a2027784957b"
            ],
            "index": "pypi",
            "version": "==2.21.0"
        },
        "rx": {
            "hashes": [
                "sha256:13a1d8d9e252625c173dc795471e614eadfe1cf40ffc684e08b8fff0d9748c23",
                "sha256:7357592bc7e881a95e0c2013b73326f704953301ab551fbc8133a6fadab84105"
            ],
            "version": "==1.6.1"
        },
        "scipy": {
            "hashes": [
                "sha256:014cb900c003b5ac81a53f2403294e8ecf37aedc315b59a6b9370dce0aa7627a",
                "sha256:281a34da34a5e0de42d26aed692ab710141cad9d5d218b20643a9cb538ace976",
                "sha256:588f9cc4bfab04c45fbd19c1354b5ade377a8124d6151d511c83730a9b6b2338",
                "sha256:5a10661accd36b6e2e8855addcf3d675d6222006a15795420a39c040362def66",
                "sha256:628f60be272512ca1123524969649a8cb5ae8b31cca349f7c6f8903daf9034d7",
                "sha256:6dcc43a88e25b815c2dea1c6fac7339779fc988f5df8396e1de01610604a7c38",
                "sha256:70e37cec0ac0fe95c85b74ca4e0620169590fd5d3f44765f3c3a532cedb0e5fd",
                "sha256:7274735fb6fb5d67d3789ddec2cd53ed6362539b41aa6cc0d33a06c003aaa390",
                "sha256:78e12972e144da47326958ac40c2bd1c1cca908edc8b01c26a36f9ffd3dce466",
                "sha256:790cbd3c8d09f3a6d9c47c4558841e25bac34eb7a0864a9def8f26be0b8706af",
                "sha256:79792c8fe8e9d06ebc50fe23266522c8c89f20aa94ac8e80472917ecdce1e5ba",
                "sha256:865afedf35aaef6df6344bee0de391ee5e99d6e802950a237f9fb9b13e441f91",
                "sha256:870fd401ec7b64a895cff8e206ee16569158db00254b2f7157b4c9a5db72c722",
                "sha256:963815c226b29b0176d5e3d37fc9de46e2778ce4636a5a7af11a48122ef2577c",
                "sha256:9726791484f08e394af0b59eb80489ad94d0a53bbb58ab1837dcad4d58489863",
                "sha256:9de84a71bb7979aa8c089c4fb0ea0e2ed3917df3fb2a287a41aaea54bbad7f5d",
                "sha256:b2c324ddc5d6dbd3f13680ad16a29425841876a84a1de23a984236d1afff4fa6",
                "sha256:b86ae13c597fca087cb8c193870507c8916cefb21e52e1897da320b5a35075e5",
                "sha256:ba0488d4dbba2af5bf9596b849873102d612e49a118c512d9d302ceafa36e01a",
                "sha256:d78702af4102a3a4e23bb7372cec283e78f32f5573d92091aa6aaba870370fe1",
                "sha256:def0e5d681dd3eb562b059d355ae8bebe27f5cc455ab7c2b6655586b63d3a8ea",
                "sha256:e085d1babcb419bbe58e2e805ac61924dac4ca45a07c9fa081144739e500aa3c",
                "sha256:e2cfcbab37c082a5087aba5ff00209999053260441caadd4f0e8f4c2d6b72088",
                "sha256:e742f1f5dcaf222e8471c37ee3d1fd561568a16bb52e031c25674ff1cf9702d5",
                "sha256:f06819b028b8ef9010281e74c59cb35483933583043091ed6b261bb1540f11cc",
                "sha256:f15f2d60a11c306de7700ee9f65df7e9e463848dbea9c8051e293b704038da60",
                "sha256:f31338ee269d201abe76083a990905473987371ff6f3fdb76a3f9073a361cf37",
                "sha256:f6b88c8d302c3dac8dff7766955e38d670c82e0d79edfc7eae47d6bb2c186594"
            ],
            "index": "pypi",
            "version": "==1.2.1"
        },
        "send2trash": {
            "hashes": [
                "sha256:60001cc07d707fe247c94f74ca6ac0d3255aabcb930529690897ca2a39db28b2",
                "sha256:f1691922577b6fa12821234aeb57599d887c4900b9ca537948d2dac34aea888b"
            ],
            "version": "==1.5.0"
        },
        "sentry-sdk": {
            "hashes": [
                "sha256:47ba3998599dc7e6fd36b221edb85c85306537c9f6d428eaf7fec868931e98a4",
                "sha256:88f50a1112486d81e7145e9c29e4927ff83ffef5e2f7b1319aebd02b04e091b3"
            ],
            "version": "==0.7.4"
        },
        "shortuuid": {
            "hashes": [
                "sha256:d08fd398f40f8baf87e15eef8355e92fa541bca4eb8465fefab7ee22f92711b9"
            ],
            "version": "==0.5.0"
        },
        "singledispatch": {
            "hashes": [
                "sha256:5b06af87df13818d14f08a028e42f566640aef80805c3b50c5056b086e3c2b9c",
                "sha256:833b46966687b3de7f438c761ac475213e53b306740f1abfaa86e1d1aae56aa8"
            ],
            "version": "==3.4.0.3"
        },
        "six": {
            "hashes": [
                "sha256:3350809f0555b11f552448330d0b52d5f24c91a322ea4a15ef22629740f3761c",
                "sha256:d16a0141ec1a18405cd4ce8b4613101da75da0e9a7aec5bdd4fa804d0e0eba73"
            ],
            "version": "==1.12.0"
        },
        "smmap2": {
            "hashes": [
                "sha256:0555a7bf4df71d1ef4218e4807bbf9b201f910174e6e08af2e138d4e517b4dde",
                "sha256:29a9ffa0497e7f2be94ca0ed1ca1aa3cd4cf25a1f6b4f5f87f74b46ed91d609a"
            ],
            "version": "==2.0.5"
        },
        "stevedore": {
            "hashes": [
                "sha256:7be098ff53d87f23d798a7ce7ae5c31f094f3deb92ba18059b1aeb1ca9fec0a0",
                "sha256:7d1ce610a87d26f53c087da61f06f9b7f7e552efad2a7f6d2322632b5f932ea2"
            ],
            "version": "==1.30.1"
        },
        "subprocess32": {
            "hashes": [
                "sha256:24a7f627ef7a5695138601b665057ad131fa26e80d49d5ffa6b4fdb2357a80d3",
                "sha256:6bc82992316eef3ccff319b5033809801c0c3372709c5f6985299c88ac7225c3"
            ],
            "version": "==3.5.3"
        },
        "terminado": {
            "hashes": [
                "sha256:55abf9ade563b8f9be1f34e4233c7b7bde726059947a593322e8a553cc4c067a",
                "sha256:65011551baff97f5414c67018e908110693143cfbaeb16831b743fe7cad8b927"
            ],
            "version": "==0.8.1"
        },
        "testpath": {
            "hashes": [
                "sha256:46c89ebb683f473ffe2aab0ed9f12581d4d078308a3cb3765d79c6b2317b0109",
                "sha256:b694b3d9288dbd81685c5d2e7140b81365d46c29f5db4bc659de5aa6b98780f8"
            ],
            "version": "==0.4.2"
        },
        "tornado": {
            "hashes": [
                "sha256:0662d28b1ca9f67108c7e3b77afabfb9c7e87bde174fbda78186ecedc2499a9d",
                "sha256:4e5158d97583502a7e2739951553cbd88a72076f152b4b11b64b9a10c4c49409",
                "sha256:732e836008c708de2e89a31cb2fa6c0e5a70cb60492bee6f1ea1047500feaf7f",
                "sha256:8154ec22c450df4e06b35f131adc4f2f3a12ec85981a203301d310abf580500f",
                "sha256:8e9d728c4579682e837c92fdd98036bd5cdefa1da2aaf6acf26947e6dd0c01c5",
                "sha256:d4b3e5329f572f055b587efc57d29bd051589fb5a43ec8898c77a47ec2fa2bbb",
                "sha256:e5f2585afccbff22390cddac29849df463b252b711aa2ce7c5f3f342a5b3b444"
            ],
            "version": "==5.1.1"
        },
        "traitlets": {
            "hashes": [
                "sha256:9c4bd2d267b7153df9152698efb1050a5d84982d3384a37b2c1f7723ba3e7835",
                "sha256:c6cb5e6f57c5a9bdaa40fa71ce7b4af30298fbab9ece9815b5d995ab6217c7d9"
            ],
            "version": "==4.3.2"
        },
        "typed-ast": {
            "hashes": [
                "sha256:023625bfa9359e29bd6e24cac2a4503495b49761d48a5f1e38333fc4ac4d93fe",
                "sha256:07591f7a5fdff50e2e566c4c1e9df545c75d21e27d98d18cb405727ed0ef329c",
                "sha256:153e526b0f4ffbfada72d0bb5ffe8574ba02803d2f3a9c605c8cf99dfedd72a2",
                "sha256:3ad2bdcd46a4a1518d7376e9f5016d17718a9ed3c6a3f09203d832f6c165de4a",
                "sha256:3ea98c84df53ada97ee1c5159bb3bc784bd734231235a1ede14c8ae0775049f7",
                "sha256:51a7141ccd076fa561af107cfb7a8b6d06a008d92451a1ac7e73149d18e9a827",
                "sha256:52c93cd10e6c24e7ac97e8615da9f224fd75c61770515cb323316c30830ddb33",
                "sha256:6344c84baeda3d7b33e157f0b292e4dd53d05ddb57a63f738178c01cac4635c9",
                "sha256:64699ca1b3bd5070bdeb043e6d43bc1d0cebe08008548f4a6bee782b0ecce032",
                "sha256:74903f2e56bbffe29282ef8a5487d207d10be0f8513b41aff787d954a4cf91c9",
                "sha256:7891710dba83c29ee2bd51ecaa82f60f6bede40271af781110c08be134207bf2",
                "sha256:91976c56224e26c256a0de0f76d2004ab885a29423737684b4f7ebdd2f46dde2",
                "sha256:9bad678a576ecc71f25eba9f1e3fd8d01c28c12a2834850b458428b3e855f062",
                "sha256:b4726339a4c180a8b6ad9d8b50d2b6dc247e1b79b38fe2290549c98e82e4fd15",
                "sha256:ba36f6aa3f8933edf94ea35826daf92cbb3ec248b89eccdc053d4a815d285357",
                "sha256:bbc96bde544fd19e9ef168e4dfa5c3dfe704bfa78128fa76f361d64d6b0f731a",
                "sha256:c0c927f1e44469056f7f2dada266c79b577da378bbde3f6d2ada726d131e4824",
                "sha256:c0f9a3708008aa59f560fa1bd22385e05b79b8e38e0721a15a8402b089243442",
                "sha256:f0bf6f36ff9c5643004171f11d2fdc745aa3953c5aacf2536a0685db9ceb3fb1",
                "sha256:f5be39a0146be663cbf210a4d95c3c58b2d7df7b043c9047c5448e358f0550a2",
                "sha256:fcd198bf19d9213e5cbf2cde2b9ef20a9856e716f76f9476157f90ae6de06cc6"
            ],
            "markers": "python_version < '3.7' and implementation_name == 'cpython'",
            "version": "==1.2.0"
        },
        "urllib3": {
            "hashes": [
                "sha256:61bf29cada3fc2fbefad4fdf059ea4bd1b4a86d2b6d15e1c7c0b582b9752fe39",
                "sha256:de9529817c93f27c8ccbfead6985011db27bd0ddfcdb2d86f3f663385c6a9c22"
            ],
            "version": "==1.24.1"
        },
        "wandb": {
            "hashes": [
                "sha256:a85f692d7fbb89464338288ee38e9ec8b646891b60b185987cf17f350824507a",
                "sha256:b6012a402c2bb8caabf178449ef005c7e17c873621556364123e7ed03b14ad4f"
            ],
            "index": "pypi",
            "version": "==0.7.0"
        },
        "watchdog": {
            "hashes": [
                "sha256:965f658d0732de3188211932aeb0bb457587f04f63ab4c1e33eab878e9de961d"
            ],
            "version": "==0.9.0"
        },
        "wcwidth": {
            "hashes": [
                "sha256:3df37372226d6e63e1b1e1eda15c594bca98a22d33a23832a90998faa96bc65e",
                "sha256:f4ebe71925af7b40a864553f761ed559b43544f8f71746c2d756c7fe788ade7c"
            ],
            "version": "==0.1.7"
        },
        "webencodings": {
            "hashes": [
                "sha256:a0af1213f3c2226497a97e2b3aa01a7e4bee4f403f95be16fc9acd2947514a78",
                "sha256:b36a1c245f2d304965eb4e0a82848379241dc04b865afcc4aab16748587e1923"
            ],
            "version": "==0.5.1"
        },
        "wrapt": {
            "hashes": [
                "sha256:4aea003270831cceb8a90ff27c4031da6ead7ec1886023b80ce0dfe0adf61533"
            ],
            "version": "==1.11.1"
        }
    }
}<|MERGE_RESOLUTION|>--- conflicted
+++ resolved
@@ -419,7 +419,6 @@
                 "sha256:e650b521b429fed3d525428b1401a40051097a5a92c30076c91f36b31717e087"
             ],
             "version": "==3.7.0"
-<<<<<<< HEAD
         },
         "ptyprocess": {
             "hashes": [
@@ -434,8 +433,6 @@
                 "sha256:e8218dd399a61674745138520d0d4cf2621d7e032439341bc3f647bff125818d"
             ],
             "version": "==2.3.1"
-=======
->>>>>>> ad53c674
         },
         "requests": {
             "hashes": [
