--- conflicted
+++ resolved
@@ -1,10 +1,6 @@
 """IamParagraphsDataset class and functions for data processing."""
-<<<<<<< HEAD
 from typing import Tuple
-from pathlib import Path
 from boltons.cacheutils import cachedproperty
-=======
->>>>>>> 365a6e0b
 from tensorflow.keras.utils import to_categorical
 import cv2
 import numpy as np
