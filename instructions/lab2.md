# Lab 2

In this lab we will implement convolutional networks: first for character recognition, and then for recognizing text in an image of a handwritten line.

## LeNet

To warm up, let's implement an old classic.

Add enough code to `networks/lenet.py` to be able to run

```sh
pipenv run training/run_experiment.py '{"dataset": "EmnistDataset", "model": "CharacterModel", "network": "lenet"}'
```

<<<<<<< HEAD
Training will take about six minutes.
Leave it running while we go on to look at EmnistLines.
=======
If the data hasn't been downloaded yet, that'll take a few minutes. It'll also take a few minutes to train the model.

You should see an improvement in accuracy compared to the MLP model we trained in the previous lab.
>>>>>>> da48682e

## Emnist Lines

We are generating synthetic data from composing EMNIST characters into a line, sampling text from the Brown corpus!
We can see the results by opening up `notebooks/02-look-at-emnist-lines.ipynb`.

## Train a Sliding Window LeNet on EmnistLines

Add code to `text_recognizer/networks/line_cnn_sliding_window.py` to make the following command train successfully.

```sh
pipenv run training/run_experiment.py '{"dataset": "EmnistLinesDataset", "model": "LineModel", "network": "line_cnn_sliding_window"}'
```

Again, it will take a few minutes to train the model.

You should be able to get to ~70% character accuracy with the default params.

## Train an all-conv model on EmnistLines

The previous model works, but is inefficient, as it re-does convolutions from scratch in every window.
Because we are using a simple LeNet, we can convert the whole model into all convolutions.
Write code in `text_recognizer/networks/line_cnn_all_conv.py` to make this happen.

When you train with

```sh
pipenv run training/run_experiment.py '{"dataset": "EmnistLinesDataset", "model": "LineModel", "network": "line_cnn_all_conv", "network_args": {"window_width": 16, "window_stride": 8}}'
```

You should be getting roughly the same accuracy, and see slightly shorter runtimes: for me, it's 200ms/step vs 250ms/step for the previous model.

The amount of speedup depends on exactly how much windows overlap, so play around with those parameters.
For example:

```sh
pipenv run training/run_experiment.py '{"dataset": "EmnistLinesDataset", "model": "LineModel", "network": "line_cnn_all_conv", "network_args": {"window_width": 8, "window_stride": 4}}'
```<|MERGE_RESOLUTION|>--- conflicted
+++ resolved
@@ -12,14 +12,8 @@
 pipenv run training/run_experiment.py '{"dataset": "EmnistDataset", "model": "CharacterModel", "network": "lenet"}'
 ```
 
-<<<<<<< HEAD
 Training will take about six minutes.
 Leave it running while we go on to look at EmnistLines.
-=======
-If the data hasn't been downloaded yet, that'll take a few minutes. It'll also take a few minutes to train the model.
-
-You should see an improvement in accuracy compared to the MLP model we trained in the previous lab.
->>>>>>> da48682e
 
 ## Emnist Lines
 
